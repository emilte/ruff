--- conflicted
+++ resolved
@@ -314,13 +314,8 @@
     func: &dyn Fn(&Expr) -> bool,
 ) -> bool {
     match element {
-<<<<<<< HEAD
-        FStringElement::Literal(_) | FStringElement::Invalid(_) => false,
-        FStringElement::Expression(ast::FStringExpressionElement {
-=======
-        ast::FStringElement::Literal(_) => false,
+        ast::FStringElement::Literal(_) | ast::FStringElement::Invalid(_) => false,
         ast::FStringElement::Expression(ast::FStringExpressionElement {
->>>>>>> 957a1f35
             expression,
             format_spec,
             ..
@@ -1204,20 +1199,7 @@
             Expr::FString(f_string) => {
                 if is_empty_f_string(f_string) {
                     Self::Falsey
-<<<<<<< HEAD
-                } else if value
-                    .elements()
-                    .any(|f_string_element| match f_string_element {
-                        ast::FStringElement::Literal(ast::FStringLiteralElement {
-                            value, ..
-                        }) => !value.is_empty(),
-                        ast::FStringElement::Expression(_) => true,
-                        ast::FStringElement::Invalid(_) => false,
-                    })
-                {
-=======
                 } else if is_non_empty_f_string(f_string) {
->>>>>>> 957a1f35
                     Self::Truthy
                 } else {
                     Self::Unknown
@@ -1314,6 +1296,7 @@
             Expr::Name(_) => false,
             Expr::Slice(_) => false,
             Expr::IpyEscapeCommand(_) => false,
+            Expr::Invalid(_) => false,
 
             // These literals may or may not be empty.
             Expr::FString(f_string) => is_non_empty_f_string(f_string),
@@ -1328,6 +1311,7 @@
             f_string.elements.iter().all(|element| match element {
                 FStringElement::Literal(string_literal) => !string_literal.is_empty(),
                 FStringElement::Expression(f_string) => inner(&f_string.expression),
+                FStringElement::Invalid(_) => false,
             })
         }
     })
@@ -1351,6 +1335,7 @@
                             expression,
                             ..
                         }) => inner(expression),
+                        FStringElement::Invalid(_) => false,
                     })
             }
             _ => false,
@@ -1363,6 +1348,7 @@
             f_string.elements.iter().all(|element| match element {
                 FStringElement::Literal(string_literal) => string_literal.is_empty(),
                 FStringElement::Expression(f_string) => inner(&f_string.expression),
+                FStringElement::Invalid(_) => false,
             })
         }
     })
